configure_file(
  "${CMAKE_CURRENT_SOURCE_DIR}/config.h.in"
  "${CMAKE_CURRENT_BINARY_DIR}/config.h")

set(HEADER_FILES
        bitmap.h
        cdap.h
        common.h
        da.h
        dev.h
        du_buff.h
<<<<<<< HEAD
        flow.h
=======
        instance_name.h
>>>>>>> a3f002d6
        ipcp.h
        irm.h
        list.h
        logs.h
        shm_du_map.h
        sockets.h
        utils.h
)

install(FILES ${HEADER_FILES} "${CMAKE_CURRENT_BINARY_DIR}/config.h"
        DESTINATION include/ouroboros)<|MERGE_RESOLUTION|>--- conflicted
+++ resolved
@@ -9,11 +9,8 @@
         da.h
         dev.h
         du_buff.h
-<<<<<<< HEAD
         flow.h
-=======
         instance_name.h
->>>>>>> a3f002d6
         ipcp.h
         irm.h
         list.h
