/*
 * Ouroboros - Copyright (C) 2016 - 2017
 *
 * Additional API for IPCPs
 *
 *    Dimitri Staessens <dimitri.staessens@ugent.be>
 *    Sander Vrijders   <sander.vrijders@ugent.be>
 *
 * This library is free software; you can redistribute it and/or
 * modify it under the terms of the GNU Lesser General Public License
 * version 2.1 as published by the Free Software Foundation.
 *
 * This library is distributed in the hope that it will be useful,
 * but WITHOUT ANY WARRANTY; without even the implied warranty of
 * MERCHANTABILITY or FITNESS FOR A PARTICULAR PURPOSE.  See the GNU
 * Lesser General Public License for more details.
 *
 * You should have received a copy of the GNU Lesser General Public
 * License along with this library; if not, write to the Free Software
 * Foundation, Inc., 51 Franklin Street, Fifth Floor, Boston, MA
 * 02110-1301 USA
 */

#include <ouroboros/shm_rdrbuff.h>

#ifndef OUROBOROS_IPCP_DEV_H
#define OUROBOROS_IPCP_DEV_H

int  ipcp_create_r(pid_t api,
                   int   result);

<<<<<<< HEAD
int  ipcp_flow_req_arr(pid_t  api,
                       char * dst_name,
=======
int  ipcp_flow_req_arr(pid_t     api,
                       char *    dst_name,
                       char *    src_ae_name,
>>>>>>> ebb8a6ce
                       qoscube_t cube);

int  ipcp_flow_alloc_reply(int fd,
                           int response);

int  ipcp_flow_read(int                   fd,
                    struct shm_du_buff ** sdb);

int  ipcp_flow_write(int                  fd,
                     struct shm_du_buff * sdb);

void ipcp_flow_fini(int fd);

void ipcp_flow_del(struct shm_du_buff * sdb);

int  ipcp_flow_get_qoscube(int         fd,
                           qoscube_t * cube);

#endif /* OUROBOROS_IPCP_DEV_H */<|MERGE_RESOLUTION|>--- conflicted
+++ resolved
@@ -29,14 +29,8 @@
 int  ipcp_create_r(pid_t api,
                    int   result);
 
-<<<<<<< HEAD
-int  ipcp_flow_req_arr(pid_t  api,
-                       char * dst_name,
-=======
 int  ipcp_flow_req_arr(pid_t     api,
                        char *    dst_name,
-                       char *    src_ae_name,
->>>>>>> ebb8a6ce
                        qoscube_t cube);
 
 int  ipcp_flow_alloc_reply(int fd,
