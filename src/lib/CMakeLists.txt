include_directories(${CMAKE_CURRENT_SOURCE_DIR})
include_directories(${CMAKE_CURRENT_BINARY_DIR})

include_directories(${CMAKE_SOURCE_DIR}/include)
include_directories(${CMAKE_BINARY_DIR}/include)

find_package(ProtobufC REQUIRED)
include_directories(${PROTOBUF_INCLUDE_DIRS})
protobuf_generate_c(IRM_PROTO_SRCS IRM_PROTO_HDRS irmd_messages.proto)
protobuf_generate_c(IPCP_PROTO_SRCS IPCP_PROTO_HDRS ipcpd_messages.proto)

find_library(LIBRT_LIBRARIES rt)
if(NOT LIBRT_LIBRARIES)
  message(FATAL_ERROR "librt not found")
endif()

find_library(LIBPTHREAD_LIBRARIES pthread)
if(NOT LIBPTHREAD_LIBRARIES)
  message(FATAL_ERROR "libpthread not found")
endif()

set(SOURCE_FILES
<<<<<<< HEAD
        # Add source files here
        bitmap.c
        cdap.c
        da.c
        dev.c
        du_buff.c
        flow.c
        ipcp.c
        irm.c
        list.c
        rina_name.c
        shm_du_map.c
        sockets.c
        utils.c
)

add_library(ouroboros SHARED ${SOURCE_FILES})
target_link_libraries(ouroboros ${LIBRT_LIBRARIES} ${LIBPTHREAD_LIBRARIES})
=======
  # Add source files here
  bitmap.c
  cdap.c
  da.c
  dev.c
  du_buff.c
  ipcp.c
  irm.c
  list.c
  rina_name.c
  shm_du_map.c
  sockets.c
  utils.c
  )

install(FILES ${IRM_PROTO_HDRS} ${IPCP_PROTO_HDRS}
  DESTINATION include/ouroboros)

add_library(ouroboros SHARED ${SOURCE_FILES}
  ${IRM_PROTO_SRCS} ${IPCP_PROTO_SRCS})

target_link_libraries(ouroboros ${LIBRT_LIBRARIES}
  ${LIBPTHREAD_LIBRARIES} ${PROTOBUF_C_LIBRARY})
>>>>>>> 1d4442e4

include(MacroAddCompileFlags)
if (CMAKE_BUILD_TYPE MATCHES Debug)
  MACRO_ADD_COMPILE_FLAGS(ouroboros -DCONFIG_OUROBOROS_DEBUG)
endif (CMAKE_BUILD_TYPE MATCHES Debug)

install(TARGETS ouroboros LIBRARY DESTINATION lib)

target_include_directories(ouroboros PUBLIC ${CMAKE_CURRENT_BINARY_DIR})

add_subdirectory(tests)<|MERGE_RESOLUTION|>--- conflicted
+++ resolved
@@ -20,32 +20,13 @@
 endif()
 
 set(SOURCE_FILES
-<<<<<<< HEAD
-        # Add source files here
-        bitmap.c
-        cdap.c
-        da.c
-        dev.c
-        du_buff.c
-        flow.c
-        ipcp.c
-        irm.c
-        list.c
-        rina_name.c
-        shm_du_map.c
-        sockets.c
-        utils.c
-)
-
-add_library(ouroboros SHARED ${SOURCE_FILES})
-target_link_libraries(ouroboros ${LIBRT_LIBRARIES} ${LIBPTHREAD_LIBRARIES})
-=======
   # Add source files here
   bitmap.c
   cdap.c
   da.c
   dev.c
   du_buff.c
+  flow.c
   ipcp.c
   irm.c
   list.c
@@ -63,7 +44,6 @@
 
 target_link_libraries(ouroboros ${LIBRT_LIBRARIES}
   ${LIBPTHREAD_LIBRARIES} ${PROTOBUF_C_LIBRARY})
->>>>>>> 1d4442e4
 
 include(MacroAddCompileFlags)
 if (CMAKE_BUILD_TYPE MATCHES Debug)
